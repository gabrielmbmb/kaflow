from __future__ import annotations

import asyncio
import inspect
from collections import defaultdict
from contextlib import asynccontextmanager
from functools import wraps
from typing import (
    TYPE_CHECKING,
    Any,
    AsyncContextManager,
    AsyncIterator,
    Awaitable,
    Callable,
    Coroutine,
    Literal,
    Sequence,
    Union,
)

from aiokafka import AIOKafkaConsumer, AIOKafkaProducer, ConsumerRecord
from aiokafka.helpers import create_ssl_context
from di import Container, ScopeState
from di.dependent import Dependent
from di.executors import AsyncExecutor

from kaflow import parameters
from kaflow._utils.asyncio import asyncify
<<<<<<< HEAD
from kaflow._utils.inspect import (
    annotated_param_with,
    has_return_annotation,
    is_not_coroutine_function,
)
from kaflow.asyncapi._builder import build_asyncapi
=======
from kaflow._utils.inspect import is_not_coroutine_function
>>>>>>> 28ea3922
from kaflow.dependencies import Scopes
from kaflow.message import Message
from kaflow.topic import TopicConsumerFunc

if TYPE_CHECKING:
    from kaflow.asyncapi.models import AsyncAPI
    from kaflow.serializers import Serializer
    from kaflow.typing import TopicValueKeyHeader

ConsumerFunc = Callable[..., Union[Message, Awaitable[Union[Message, None]], None]]
ProducerFunc = Callable[..., Union[Message, Awaitable[Message]]]
ExceptionHandlerFunc = Callable[[Exception], Awaitable]
DeserializationErrorHandlerFunc = Callable[[Exception, ConsumerRecord], Awaitable[None]]


SecurityProtocol = Literal["PLAINTEXT", "SSL", "SASL_PLAINTEXT", "SASL_SSL"]
SaslMechanism = Literal[
    "PLAIN", "GSSAPI", "OAUTHBEARER", "SCRAM-SHA-256", "SCRAM-SHA-512"
]
AutoOffsetReset = Literal["earliest", "latest", "none"]


class Kaflow:
    def __init__(
        self,
        client_id: str,
        brokers: str | list[str],
        group_id: str | None = None,
        security_protocol: SecurityProtocol = "PLAINTEXT",
        cafile: str | None = None,
        capath: str | None = None,
        cadata: bytes | None = None,
        certfile: str | None = None,
        keyfile: str | None = None,
        cert_password: str | None = None,
        sasl_mechanism: SaslMechanism | None = None,
        sasl_plain_username: str | None = None,
        sasl_plain_password: str | None = None,
        auto_offset_reset: AutoOffsetReset = "latest",
        auto_commit: bool = True,
        auto_commit_interval_ms: int = 5000,
        lifespan: Callable[..., AsyncContextManager[None]] | None = None,
        asyncapi_version: str = "2.6.0",
        title: str = "Kaflow",
        version: str = "0.0.1",
        description: str | None = None,
        terms_of_service: str | None = None,
        contact: dict[str, str | Any] = None,
        license_info: dict[str, str | Any] = None,
    ) -> None:
        # AIOKafka
        self.client_id = client_id
        self.brokers = brokers
        self.group_id = group_id
        self.security_protocol = security_protocol
        self.sasl_mechanism = sasl_mechanism
        self.sasl_plain_username = sasl_plain_username
        self.sasl_plain_password = sasl_plain_password
        self.auto_offset_reset = auto_offset_reset
        self.auto_commit = auto_commit
        self.auto_commit_interval_ms = auto_commit_interval_ms

        if security_protocol == "SSL" or security_protocol == "SASL_SSL":
            self.ssl_context = create_ssl_context(
                cafile=cafile,
                capath=capath,
                cadata=cadata,
                certfile=certfile,
                keyfile=keyfile,
                password=cert_password,
            )
        else:
            self.ssl_context = None

        # AsyncAPI
        self.asyncapi_version = asyncapi_version
        self.title = title
        self.version = version
        self.description = description
        self.terms_of_service = terms_of_service
        self.contact = contact
        self.license_info = license_info
        self.asyncapi_schema: AsyncAPI | None = None

        self._container = Container()
        self._container_state = ScopeState()

        self._loop = asyncio.get_event_loop()
        self._consumer: AIOKafkaConsumer | None = None
        self._producer: AIOKafkaProducer | None = None

<<<<<<< HEAD
        self._topics_processors: dict[str, TopicProcessor] = {}
=======
        self._consumers: dict[str, TopicConsumerFunc] = {}
>>>>>>> 28ea3922
        self._producers: dict[str, list[ProducerFunc]] = defaultdict(list)
        self._sink_topics: set[str] = set()

        self._exception_handlers: dict[
            type[Exception], Callable[..., Awaitable[None]]
        ] = {}
        self._deserialization_error_handler: DeserializationErrorHandlerFunc | None = (
            None
        )

        @asynccontextmanager
        async def lifespan_ctx() -> AsyncIterator[None]:
            executor = AsyncExecutor()
            dep: Dependent[Any]

            async with self._container_state.enter_scope(
                scope="app"
            ) as self._container_state:
                if lifespan:
                    dep = Dependent(
                        _wrap_lifespan_as_async_generator(lifespan), scope="app"
                    )
                else:
                    dep = Dependent(lambda: None, scope="app")
                solved = self._container.solve(dep, scopes=Scopes)
                try:
                    await solved.execute_async(
                        executor=executor, state=self._container_state
                    )
                    self._prepare()
                    yield
                finally:
                    self._container_state = ScopeState()

        self.lifespan = lifespan_ctx

    def _prepare(self) -> None:
        for topic_processor in self._consumers.values():
            topic_processor.prepare(self._container_state)

    def _add_topic_consumer_func(
        self,
        topic: str,
        func: ConsumerFunc,
        value_param_type: type[TopicValueKeyHeader],
        value_deserializer: Serializer | None = None,
        key_param_type: type[TopicValueKeyHeader] | None = None,
        key_deserializer: Serializer | None = None,
        headers_type_deserializers: dict[
            str, tuple[type[TopicValueKeyHeader], Serializer | None]
        ]
        | None = None,
        sink_topics: Sequence[str] | None = None,
    ) -> None:
        topic_processor = TopicConsumerFunc(
            name=topic,
            container=self._container,
            publish_fn=self._publish,
            exception_handlers=self._exception_handlers,
            deserialization_error_handler=self._deserialization_error_handler,
            func=func,
            value_param_type=value_param_type,
            value_deserializer=value_deserializer,
            key_param_type=key_param_type,
            key_deserializer=key_deserializer,
            headers_type_deserializers=headers_type_deserializers,
            sink_topics=sink_topics,
        )
        self._consumers[topic] = topic_processor

    def _create_consumer(self) -> AIOKafkaConsumer:
        return AIOKafkaConsumer(
            *self._consumers.keys(),
            loop=self._loop,
            bootstrap_servers=self.brokers,
            client_id=self.client_id,
            group_id=self.group_id,
            ssl_context=self.ssl_context,
            security_protocol=self.security_protocol,
            sasl_mechanism=self.sasl_mechanism,
            sasl_plain_username=self.sasl_plain_username,
            sasl_plain_password=self.sasl_plain_password,
            enable_auto_commit=self.auto_commit,
            auto_offset_reset=self.auto_offset_reset,
            auto_commit_interval_ms=self.auto_commit_interval_ms,
        )

    def _create_producer(self) -> AIOKafkaProducer:
        return AIOKafkaProducer(
            loop=self._loop,
            bootstrap_servers=self.brokers,
            client_id=self.client_id,
            ssl_context=self.ssl_context,
            security_protocol=self.security_protocol,
            sasl_mechanism=self.sasl_mechanism,
            sasl_plain_username=self.sasl_plain_username,
            sasl_plain_password=self.sasl_plain_password,
        )

    def consume(
        self,
        topic: str,
        sink_topics: Sequence[str] | None = None,
    ) -> Callable[[ConsumerFunc], ConsumerFunc]:
        def register_consumer(func: ConsumerFunc) -> ConsumerFunc:
            (
                value_param_type,
                value_deserializer,
                key_param_type,
                key_deserializer,
                headers_type_deserializers,
            ) = parameters.get_function_parameters_info(func)
            self._add_topic_consumer_func(
                topic=topic,
                func=func,
                value_param_type=value_param_type,
                value_deserializer=value_deserializer,
                key_param_type=key_param_type,
                key_deserializer=key_deserializer,
                headers_type_deserializers=headers_type_deserializers,
                sink_topics=sink_topics,
            )
            if sink_topics:
                self._sink_topics.update(sink_topics)
            if is_not_coroutine_function(func):
                func = asyncify(func)
            return func

        return register_consumer

    def produce(self, sink_topic: str) -> Callable[[ProducerFunc], ProducerFunc]:
        def register_producer(func: ProducerFunc) -> Callable[..., Any]:
<<<<<<< HEAD
            signature = inspect.signature(func)
            if not has_return_annotation(signature) or not annotated_param_with(
                MESSAGE_SERIALIZER_FLAG, signature.return_annotation
            ):
                raise ValueError(
                    f"`{signature.return_annotation}` cannot be used as a return type"
                    f" for '{func.__name__}' consumer function. Producer functions must"
                    " return a message annotated with a serializer like"
                    f" `kaflow.serializers.Json`: `async def {func.__name__}() ->"
                    " Json[BaseModel]: ...`"
                )
            (_, serializer_type, serializer_extra) = annotated_serializer_info(
                signature.return_annotation
            )
            serializer = serializer_type(**serializer_extra)
            self._producers[func].append(func)
=======
>>>>>>> 28ea3922
            self._sink_topics.update([sink_topic])

            def _create_coro(topic: str, message: Any) -> Coroutine[Any, Any, None]:
                if not isinstance(message, Message):
                    raise ValueError()
                return self._publish(
                    topic=topic,
                    value=message.value,
                    key=message.key,
                    headers=message.headers,
                    partition=message.partition,
                    timestamp=message.timestamp,
                )

            if is_not_coroutine_function(func):

                @wraps(func)
                def sync_wrapper(*args: Any, **kwargs: Any) -> Any:
                    message = func(*args, **kwargs)
                    asyncio.run_coroutine_threadsafe(
                        coro=_create_coro(sink_topic, message),
                        loop=self._loop,
                    )
                    return message

                return sync_wrapper

            @wraps(func)
            async def async_wrapper(*args: Any, **kwargs: Any) -> Any:
                message = await func(*args, **kwargs)  # type: ignore
                await _create_coro(sink_topic, message)
                return message

            return async_wrapper

        return register_producer

    def exception_handler(
        self, exception: type[Exception]
    ) -> Callable[[ExceptionHandlerFunc], ExceptionHandlerFunc]:
        def register_exception_handler(
            func: ExceptionHandlerFunc,
        ) -> ExceptionHandlerFunc:
            if is_not_coroutine_function(func):
                func = asyncify(func)
            self._exception_handlers[exception] = func
            return func

        return register_exception_handler

    def deserialization_error_handler(
        self,
    ) -> Callable[[DeserializationErrorHandlerFunc], DeserializationErrorHandlerFunc]:
        def register_deserialization_error_handler(
            func: DeserializationErrorHandlerFunc,
        ) -> DeserializationErrorHandlerFunc:
            self._deserialization_error_handler = func
            return func

        return register_deserialization_error_handler

<<<<<<< HEAD
    def asyncapi(self) -> AsyncAPI:
        if not self.asyncapi_schema:
            self.asyncapi_schema = build_asyncapi(
                asyncapi_version=self.asyncapi_version,
                title=self.title,
                version=self.version,
                description=self.description,
                terms_of_service=self.terms_of_service,
                contact=self.contact,
                license_info=self.license_info,
                topic_processors=self._topics_processors,
                producers=self._producers,
            )
        return self.asyncapi_schema

    async def _publish(self, topic: str, value: bytes) -> None:
=======
    async def _publish(
        self,
        topic: str,
        value: bytes | None = None,
        key: bytes | None = None,
        headers: dict[str, bytes] | None = None,
        partition: int | None = None,
        timestamp: int | None = None,
    ) -> None:
>>>>>>> 28ea3922
        if not self._producer:
            raise RuntimeError(
                "The producer has not been started yet. You're probably seeing this"
                f" error because `{self.__class__.__name__}.start` method has not been"
                " called yet."
            )

        if isinstance(headers, dict):
            headers_ = [(k, v) for k, v in headers.items()]
        else:
            headers_ = None

        await self._producer.send_and_wait(
            topic=topic,
            value=value,
            key=key,
            partition=partition,
            timestamp_ms=timestamp,
            headers=headers_,
        )

    async def _consuming_loop(self) -> None:
        if not self._consumer:
            raise RuntimeError(
                "The consumer has not been started yet. You're probably seeing this"
                f" error because `{self.__class__.__name__}.start` method has not been"
                " called yet."
            )
        async for record in self._consumer:
            await self._consumers[record.topic].consume(record=record)

    async def start(self) -> None:
        self._consumer = self._create_consumer()
        self._producer = self._create_producer()

        async with self.lifespan():
            await self._consumer.start()
            await self._producer.start()
            await self._consuming_loop()

    async def stop(self) -> None:
        if self._consumer:
            await self._consumer.stop()
        if self._producer:
            await self._producer.stop()

    def run(self) -> None:
        try:
            self._loop.run_until_complete(self.start())
        except asyncio.CancelledError:
            pass
        except KeyboardInterrupt:
            pass
        finally:
            self._loop.run_until_complete(self.stop())
            self._loop.close()

    @property
    def consumed_topics(self) -> list[str]:
        return list(self._consumers.keys())

    @property
    def sink_topics(self) -> list[str]:
        return list(self._sink_topics)


# Taken from adriandg/xpresso
# https://github.com/adriangb/xpresso/blob/0a69b5131440cd114baeab7243db7bd3255e66ed/xpresso/applications.py#L392
# Thanks :)
def _wrap_lifespan_as_async_generator(
    lifespan: Callable[..., AsyncContextManager[None]]
) -> Callable[..., AsyncIterator[None]]:
    # wrap true context managers in an async generator
    # so that the dependency injection system recognizes it
    async def gen(*args: Any, **kwargs: Any) -> AsyncIterator[None]:
        async with lifespan(*args, **kwargs):
            yield

    # this is so that the dependency injection system
    # still picks up parameters from the function signature
    sig = inspect.signature(gen)
    sig = sig.replace(parameters=list(inspect.signature(lifespan).parameters.values()))
    setattr(gen, "__signature__", sig)  # noqa: B010

    return gen<|MERGE_RESOLUTION|>--- conflicted
+++ resolved
@@ -26,16 +26,7 @@
 
 from kaflow import parameters
 from kaflow._utils.asyncio import asyncify
-<<<<<<< HEAD
-from kaflow._utils.inspect import (
-    annotated_param_with,
-    has_return_annotation,
-    is_not_coroutine_function,
-)
-from kaflow.asyncapi._builder import build_asyncapi
-=======
 from kaflow._utils.inspect import is_not_coroutine_function
->>>>>>> 28ea3922
 from kaflow.dependencies import Scopes
 from kaflow.message import Message
 from kaflow.topic import TopicConsumerFunc
@@ -127,11 +118,7 @@
         self._consumer: AIOKafkaConsumer | None = None
         self._producer: AIOKafkaProducer | None = None
 
-<<<<<<< HEAD
-        self._topics_processors: dict[str, TopicProcessor] = {}
-=======
         self._consumers: dict[str, TopicConsumerFunc] = {}
->>>>>>> 28ea3922
         self._producers: dict[str, list[ProducerFunc]] = defaultdict(list)
         self._sink_topics: set[str] = set()
 
@@ -264,25 +251,6 @@
 
     def produce(self, sink_topic: str) -> Callable[[ProducerFunc], ProducerFunc]:
         def register_producer(func: ProducerFunc) -> Callable[..., Any]:
-<<<<<<< HEAD
-            signature = inspect.signature(func)
-            if not has_return_annotation(signature) or not annotated_param_with(
-                MESSAGE_SERIALIZER_FLAG, signature.return_annotation
-            ):
-                raise ValueError(
-                    f"`{signature.return_annotation}` cannot be used as a return type"
-                    f" for '{func.__name__}' consumer function. Producer functions must"
-                    " return a message annotated with a serializer like"
-                    f" `kaflow.serializers.Json`: `async def {func.__name__}() ->"
-                    " Json[BaseModel]: ...`"
-                )
-            (_, serializer_type, serializer_extra) = annotated_serializer_info(
-                signature.return_annotation
-            )
-            serializer = serializer_type(**serializer_extra)
-            self._producers[func].append(func)
-=======
->>>>>>> 28ea3922
             self._sink_topics.update([sink_topic])
 
             def _create_coro(topic: str, message: Any) -> Coroutine[Any, Any, None]:
@@ -344,24 +312,6 @@
 
         return register_deserialization_error_handler
 
-<<<<<<< HEAD
-    def asyncapi(self) -> AsyncAPI:
-        if not self.asyncapi_schema:
-            self.asyncapi_schema = build_asyncapi(
-                asyncapi_version=self.asyncapi_version,
-                title=self.title,
-                version=self.version,
-                description=self.description,
-                terms_of_service=self.terms_of_service,
-                contact=self.contact,
-                license_info=self.license_info,
-                topic_processors=self._topics_processors,
-                producers=self._producers,
-            )
-        return self.asyncapi_schema
-
-    async def _publish(self, topic: str, value: bytes) -> None:
-=======
     async def _publish(
         self,
         topic: str,
@@ -371,7 +321,6 @@
         partition: int | None = None,
         timestamp: int | None = None,
     ) -> None:
->>>>>>> 28ea3922
         if not self._producer:
             raise RuntimeError(
                 "The producer has not been started yet. You're probably seeing this"
